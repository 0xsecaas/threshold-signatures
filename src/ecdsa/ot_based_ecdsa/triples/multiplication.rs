<<<<<<< HEAD
use crate::crypto::constants::{BITS, SECURITY_PARAMETER};
=======
use rand_core::{CryptoRngCore, OsRng};

>>>>>>> 657a2e49
use crate::{
    crypto::hash::{hash, HashOutput},
    ecdsa::{
        ot_based_ecdsa::triples::{
            batch_random_ot::{
                batch_random_ot_receiver_random_helper, batch_random_ot_sender_helper,
            },
            mta::{mta_receiver_random_helper, mta_sender_random_helper},
        },
        Scalar,
    },
    participants::ParticipantList,
    protocol::{
        errors::ProtocolError,
        internal::{Comms, PrivateChannel},
        Participant,
    },
};
use std::sync::Arc;

use super::{
    batch_random_ot::{batch_random_ot_receiver, batch_random_ot_sender},
    mta::{mta_receiver, mta_sender},
    random_ot_extension::{
        random_ot_extension_receiver, random_ot_extension_sender, RandomOtExtensionParams,
    },
};
use std::collections::VecDeque;

pub async fn multiplication_sender(
    chan: PrivateChannel,
    sid: &[u8],
    a_i: &Scalar,
    b_i: &Scalar,
    rng: &mut impl CryptoRngCore,
) -> Result<Scalar, ProtocolError> {
    // First, run a fresh batch random OT ourselves
    let (delta, x) = batch_random_ot_receiver_random_helper(rng);
    let (delta, k) = batch_random_ot_receiver(chan.child(0), delta, x).await?;

    let batch_size = BITS + SECURITY_PARAMETER;
    // Step 1
    let mut res0 = random_ot_extension_sender(
        chan.child(1),
        RandomOtExtensionParams {
            sid,
            batch_size: 2 * batch_size,
        },
        delta,
        &k,
        rng,
    )
    .await?;
    let res1 = res0.split_off(batch_size);

    // Step 2
    let delta0 = mta_sender_random_helper(res0.len(), rng);
    let task0 = mta_sender(chan.child(2), res0, *a_i, delta0);
    let delta1 = mta_sender_random_helper(res1.len(), rng);
    let task1 = mta_sender(chan.child(3), res1, *b_i, delta1);

    // Step 3
    let (gamma0, gamma1) = futures::future::join(task0, task1).await;

    Ok(gamma0? + gamma1?)
}

pub async fn multiplication_receiver(
    chan: PrivateChannel,
    sid: &[u8],
    a_i: &Scalar,
    b_i: &Scalar,
    rng: &mut impl CryptoRngCore,
) -> Result<Scalar, ProtocolError> {
    // First, run a fresh batch random OT ourselves
    let y = batch_random_ot_sender_helper(rng);
    let (k0, k1) = batch_random_ot_sender(chan.child(0), y).await?;

    let batch_size = BITS + SECURITY_PARAMETER;
    // Step 1
    let mut res0 = random_ot_extension_receiver(
        chan.child(1),
        RandomOtExtensionParams {
            sid,
            batch_size: 2 * batch_size,
        },
        &k0,
        &k1,
        rng,
    )
    .await?;
    let res1 = res0.split_off(batch_size);

    // Step 2
    let seed0 = mta_receiver_random_helper(rng);
    let task0 = mta_receiver(chan.child(2), res0, *b_i, seed0);
    let seed1 = mta_receiver_random_helper(rng);
    let task1 = mta_receiver(chan.child(3), res1, *a_i, seed1);

    // Step 3
    let (gamma0, gamma1) = futures::future::join(task0, task1).await;

    Ok(gamma0? + gamma1?)
}

pub async fn multiplication(
    comms: Comms,
    sid: HashOutput,
    participants: ParticipantList,
    me: Participant,
    a_i: Scalar,
    b_i: Scalar,
) -> Result<Scalar, ProtocolError> {
    let mut tasks = Vec::with_capacity(participants.len() - 1);
    for p in participants.others(me) {
        let fut = {
            let chan = comms.private_channel(me, p);
            async move {
                if p < me {
                    multiplication_sender(chan, sid.as_ref(), &a_i, &b_i, &mut OsRng).await
                } else {
                    multiplication_receiver(chan, sid.as_ref(), &a_i, &b_i, &mut OsRng).await
                }
            }
        };
        tasks.push(fut);
    }
    let mut out = a_i * b_i;
    for result in futures::future::try_join_all(tasks).await? {
        out += result;
    }
    Ok(out)
}

pub async fn multiplication_many<const N: usize>(
    comms: Comms,
    sid: Vec<HashOutput>,
    participants: ParticipantList,
    me: Participant,
    av_iv: Vec<Scalar>,
    bv_iv: Vec<Scalar>,
) -> Result<Vec<Scalar>, ProtocolError> {
    assert!(N > 0);
    let sid_arc = Arc::new(sid);
    let av_iv_arc = Arc::new(av_iv);
    let bv_iv_arc = Arc::new(bv_iv);
    let mut tasks = Vec::with_capacity(participants.len() - 1);
    for i in 0..N {
        let order_key_me = hash(&(i, me))?;
        for p in participants.others(me) {
            let sid_arc = sid_arc.clone();
            let av_iv_arc = av_iv_arc.clone();
            let bv_iv_arc = bv_iv_arc.clone();
            let fut = {
                let chan = comms.private_channel(me, p).child(i as u64);
                let order_key_other = hash(&(i, p))?;

                async move {
                    // Use a deterministic but random comparison function to decide who
                    // is the sender and who is the receiver. This allows the batched
                    // multiplication operation to put even networking load between the
                    // participants.
                    if order_key_other.as_ref() < order_key_me.as_ref() {
                        multiplication_sender(
                            chan,
                            sid_arc[i].as_ref(),
                            &av_iv_arc[i],
                            &bv_iv_arc[i],
                            &mut OsRng,
                        )
                        .await
                    } else {
                        multiplication_receiver(
                            chan,
                            sid_arc[i].as_ref(),
                            &av_iv_arc[i],
                            &bv_iv_arc[i],
                            &mut OsRng,
                        )
                        .await
                    }
                }
            };
            tasks.push(fut);
        }
    }
    let mut outs = vec![];
    for i in 0..N {
        let av_i = &av_iv_arc.as_slice()[i];
        let bv_i = &bv_iv_arc.as_slice()[i];
        let out = *av_i * *bv_i;
        outs.push(out);
    }

    let mut results = futures::future::try_join_all(tasks)
        .await?
        .into_iter()
        .collect::<VecDeque<_>>();

    for oi in outs.iter_mut().take(N) {
        for _ in participants.others(me) {
            let result = results.pop_front().unwrap();
            *oi += result;
        }
    }

    Ok(outs)
}

#[cfg(test)]
mod test {
    use k256::Scalar;
    use rand_core::OsRng;

    use crate::{
        crypto::hash::hash,
        participants::ParticipantList,
        protocol::{
            errors::ProtocolError, internal::make_protocol, run_protocol, Participant, Protocol,
        },
        test::generate_participants,
    };

    use super::multiplication;
    use crate::ecdsa::ot_based_ecdsa::triples::multiplication::multiplication_many;
    use crate::protocol::internal::Comms;

    #[test]
    fn test_multiplication() -> Result<(), ProtocolError> {
        let participants = generate_participants(3);

        let prep: Vec<_> = participants
            .iter()
            .map(|p| {
                let a_i = Scalar::generate_biased(&mut OsRng);
                let b_i = Scalar::generate_biased(&mut OsRng);
                (p, a_i, b_i)
            })
            .collect();
        let a = prep.iter().fold(Scalar::ZERO, |acc, (_, a_i, _)| acc + a_i);
        let b = prep.iter().fold(Scalar::ZERO, |acc, (_, _, b_i)| acc + b_i);

        let mut protocols: Vec<(Participant, Box<dyn Protocol<Output = Scalar>>)> =
            Vec::with_capacity(prep.len());

        let sid = hash(b"sid")?;

        for (p, a_i, b_i) in prep {
            let ctx = Comms::new();
            let prot = make_protocol(
                ctx.clone(),
                multiplication(
                    ctx,
                    sid,
                    ParticipantList::new(&participants).unwrap(),
                    *p,
                    a_i,
                    b_i,
                ),
            );
            protocols.push((*p, Box::new(prot)));
        }

        let result = run_protocol(protocols)?;
        let c = result
            .into_iter()
            .fold(Scalar::ZERO, |acc, (_, c_i)| acc + c_i);

        assert_eq!(a * b, c);

        Ok(())
    }

    #[test]
    fn test_multiplication_many() -> Result<(), ProtocolError> {
        const N: usize = 4;
        let participants = generate_participants(3);

        let prep: Vec<_> = participants
            .iter()
            .map(|p| {
                let a_iv = (0..N)
                    .map(|_| Scalar::generate_biased(&mut OsRng))
                    .collect::<Vec<_>>();
                let b_iv = (0..N)
                    .map(|_| Scalar::generate_biased(&mut OsRng))
                    .collect::<Vec<_>>();
                (p, a_iv, b_iv)
            })
            .collect();

        let a_v = prep
            .iter()
            .fold(vec![Scalar::ZERO; N], |acc, (_, a_iv, _)| {
                acc.iter()
                    .zip(a_iv.iter())
                    .map(|(acc_i, a_i)| acc_i + a_i)
                    .collect()
            });
        let b_v = prep
            .iter()
            .fold(vec![Scalar::ZERO; N], |acc, (_, _, b_iv)| {
                acc.iter()
                    .zip(b_iv.iter())
                    .map(|(acc_i, b_i)| acc_i + b_i)
                    .collect()
            });

        #[allow(clippy::type_complexity)]
        let mut protocols: Vec<(Participant, Box<dyn Protocol<Output = Vec<Scalar>>>)> =
            Vec::with_capacity(prep.len());

        let sids = (0..N)
            .map(|i| hash(&format!("sid{i}")))
            .collect::<Result<Vec<_>, _>>()?;
        for (p, a_iv, b_iv) in prep {
            let ctx = Comms::new();

            let prot = make_protocol(
                ctx.clone(),
                multiplication_many::<N>(
                    ctx,
                    sids.clone(),
                    ParticipantList::new(&participants).unwrap(),
                    *p,
                    a_iv,
                    b_iv,
                ),
            );
            protocols.push((*p, Box::new(prot)));
        }

        let result = run_protocol(protocols)?;
        let c_v: Vec<_> = result
            .into_iter()
            .fold(vec![Scalar::ZERO; N], |acc, (_, c_iv)| {
                acc.iter()
                    .zip(c_iv.iter())
                    .map(|(acc_i, c_i)| acc_i + c_i)
                    .collect()
            });

        for i in 0..N {
            assert_eq!(a_v[i] * b_v[i], c_v[i]);
        }
        Ok(())
    }
}<|MERGE_RESOLUTION|>--- conflicted
+++ resolved
@@ -1,9 +1,5 @@
-<<<<<<< HEAD
 use crate::crypto::constants::{BITS, SECURITY_PARAMETER};
-=======
 use rand_core::{CryptoRngCore, OsRng};
-
->>>>>>> 657a2e49
 use crate::{
     crypto::hash::{hash, HashOutput},
     ecdsa::{
