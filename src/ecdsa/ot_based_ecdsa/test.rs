--- conflicted
+++ resolved
@@ -170,11 +170,7 @@
     let keys = run_keygen(Scheme::OtBasedEcdsa, &participants, threshold)?;
     assert_public_key_invariant(&keys);
     // run refresh on these
-<<<<<<< HEAD
-    let key_packages = run_refresh(Scheme::OtBasedEcdsa, &participants, keys, threshold)?;
-=======
-    let key_packages = run_refresh(&participants, &keys, threshold)?;
->>>>>>> bee9e840
+    let key_packages = run_refresh(Scheme::OtBasedEcdsa, &participants, &keys, threshold)?;
     let public_key = key_packages[0].1.public_key;
     assert_public_key_invariant(&key_packages);
     let (pub0, shares0) = deal(&mut OsRng, &participants, threshold)?;
